﻿/** Code for generating asteroid orbits
 * @file Population.cs
 * @author Starstrider42
 * @date Created April 9, 2014
 */

using System;
using System.Linq;
using System.Reflection;
using UnityEngine;

namespace Starstrider42 {

	namespace CustomAsteroids {
		/** Represents a set of asteroids with similar orbits
		 * 
		 * @warning Population objects are typically initialized using an external traversal, rather than a 
		 * 		constructor. Therefore, traditional validity guarantees cannot be enforced. Instead, the 
		 * 		Population class makes heavier than usual use of defensive programming.
		 * 
		 * @note To avoid breaking the persistence code, Population may not have subclasses
		 */
		internal sealed class Population
		{
			/** Creates a dummy population
			 * 
			 * @post The object is initialized to a state in which it will not be expected to generate orbits. 
			 * 		Any orbits that *are* generated will be located inside the Sun, causing the game to immediately 
			 * 		delete the object with the orbit.
			 * 
			 * @exceptsafe Does not throw exceptions.
			 * 
			 * @note Required by interface of ConfigNode.LoadObjectFromConfig()
			 */
			internal Population() {
				this.name         = "INVALID";
				this.centralBody  = "Sun";
				this.spawnRate    = 0.0;			// Safeguard: don't make asteroids until the values are set

				this.orbitSize    = new  SizeRange(ValueRange.Distribution.LogUniform, SizeRange.SizeType.SemimajorAxis);
				this.eccentricity = new ValueRange(ValueRange.Distribution.Rayleigh, min: 0.0, max: 1.0);
				this.inclination  = new ValueRange(ValueRange.Distribution.Rayleigh);
				this.periapsis    = new ValueRange(ValueRange.Distribution.Uniform, min: 0.0, max: 360.0);
				this.ascNode      = new ValueRange(ValueRange.Distribution.Uniform, min: 0.0, max: 360.0);
				this.orbitPhase   = new PhaseRange(ValueRange.Distribution.Uniform, min: 0.0, max: 360.0, 
					type: PhaseRange.PhaseType.MeanAnomaly, epoch: PhaseRange.EpochType.GameStart);
			}

			/** Generates a random orbit consistent with the population properties
			 * 
			 * @return The orbit of a randomly selected member of the population
			 * 
			 * @exception System.InvalidOperationException Thrown if population's parameter values cannot produce 
			 * 		valid orbits.
			 * 
			 * @exceptsafe The program is in a consistent state in the event of an exception
			 * 
			 * @todo Break up this function
			 */
			internal Orbit drawOrbit() {
				// Would like to only calculate this once, but I don't know for sure that this object will 
				//		be initialized after FlightGlobals
				CelestialBody orbitee  = FlightGlobals.Bodies.Find(body => body.name == this.centralBody);
				if (orbitee == null) {
					throw new InvalidOperationException("CustomAsteroids: could not find celestial body named " 
						+ this.centralBody);
				}

				Debug.Log("CustomAsteroids: drawing orbit from " + name);

				try {
					// Properties with only one reasonable parametrization
					double e = eccentricity.draw();
					if (e < 0.0) {
						throw new InvalidOperationException("CustomAsteroids: cannot have negative eccentricity (generated " 
							+ e + ")");
					}
					// Sign of inclination is redundant with 180-degree shift in longitude of ascending node
					// So it's ok to just have positive inclinations
					double i = inclination.draw();

					double aPe = periapsis.draw();		// argument of periapsis
					double lAn = ascNode.draw();		// longitude of ascending node

					// Semimajor axis
					double a;
					double size = orbitSize.draw();
					switch (orbitSize.getParam()) {
					case SizeRange.SizeType.SemimajorAxis:
						a = size;
						break;
					case SizeRange.SizeType.Periapsis:
						a = size / (1.0 - e);
						break;
					case SizeRange.SizeType.Apoapsis:
						if (e > 1.0) {
							throw new InvalidOperationException("CustomAsteroids: cannot constrain apoapsis on unbound orbits (eccentricity " 
							+ e + ")");
						}
						a = size / (1.0 + e);
						break;
					default:
						throw new InvalidOperationException("CustomAsteroids: cannot describe orbit size using type " 
							+ orbitSize.getParam());
					}

					// Mean anomaly at given epoch
					double mEp, epoch;
					double phase = orbitPhase.draw();
					switch (orbitPhase.getParam()) {
					case PhaseRange.PhaseType.MeanAnomaly:
						// Mean anomaly is the ONLY orbital angle that needs to be given in radians
						mEp = Math.PI/180.0 * phase;
						break;
					case PhaseRange.PhaseType.MeanLongitude:
						mEp = Math.PI/180.0 * longToAnomaly(phase, i, aPe, lAn);
						break;
					default:
						throw new InvalidOperationException("CustomAsteroids: cannot describe orbit position using type " 
							+ orbitSize.getParam());
					}
					switch (orbitPhase.getEpoch()) {
					case PhaseRange.EpochType.GameStart:
						epoch = getStartUt();
						break;
					case PhaseRange.EpochType.Now:
						epoch = Planetarium.GetUniversalTime();
						break;
					default:
						throw new InvalidOperationException("CustomAsteroids: cannot describe orbit position using type " 
							+ orbitSize.getParam());
					}

					// Fix accidentally hyperbolic orbits
					if (a * (1.0-e) < 0.0) {
						a = -a;
					}

					Debug.Log("CustomAsteroids: new orbit at " + a + " m, e = " + e + ", i = " + i 
						+ ", aPe = " + aPe + ", lAn = " + lAn + ", mEp = " + mEp + " at epoch " + epoch);

					// Does Orbit(...) throw exceptions?
					Orbit newOrbit = new Orbit(i, e, a, lAn, aPe, mEp, epoch, orbitee);
					newOrbit.UpdateFromUT(Planetarium.GetUniversalTime());

					return newOrbit;
				} catch (ArgumentOutOfRangeException e) {
					throw new InvalidOperationException("CustomAsteroids: could not create orbit", e);
				}
			}

			/** Returns the rate at which asteroids are discovered in the population
			 * 
			 * @return The rate relative to the rates of all other populations.
			 * 
			 * @exceptsafe Does not throw exceptions.
			 */
			internal double getSpawnRate() {
				return spawnRate;
			}

			/** Returns a string that represents the current object.
			 * 
			 * @see [Object.ToString()](http://msdn.microsoft.com/en-us/library/system.object.tostring.aspx)
			 */
			public override string ToString() {
				return getName();
			}

			/** Returns the name of the population
			 * 
			 * @return A human-readable string identifying the population. May not be unique.
			 * 
			 * @exceptsafe Does not throw exceptions.
			 */
			public string getName() {
				return name;
			}

<<<<<<< HEAD
			/** Converts an anomaly to an orbital longitude
			 * 
			 * @param[in] anom The angle between the periapsis point and a position in the planet's orbital 
			 * 		plane. May be mean, eccentric, or true anomaly.
			 * 
			 * @return The angle between the reference direction (coordinate x-axis) and the projection 
			 * 		of a position onto the x-y plane. Will be mean, eccentric, or true longitude, corresponding 
			 * 		to the type of longitude provided.
			 * 
			 * @exceptsafe Does not throw exceptions
			 */
			private static double anomalyToLong(double anom, double i, double aPe, double lAn) {
				// Why doesn't KSP.Orbit have a function for this?
				// Cos[l-Ω] ==        Cos[θ+ω]/Sqrt[Cos[θ+ω]^2 + Cos[i]^2 Sin[θ+ω]^2]
				// Sin[l-Ω] == Cos[i] Sin[θ+ω]/Sqrt[Cos[θ+ω]^2 + Cos[i]^2 Sin[θ+ω]^2]
				double   iRad =    i * Math.PI/180.0;
				double aPeRad =  aPe * Math.PI/180.0;
				double lAnRad =  lAn * Math.PI/180.0;
				double  anRad = anom * Math.PI/180.0;

				double sincos  = Math.Cos(iRad) * Math.Sin(anRad + aPe);
				double cosOnly = Math.Cos(anRad + aPe);
				double cos     =                  Math.Cos(anRad + aPe)/Math.Sqrt(cosOnly*cosOnly + sincos*sincos);
				double sin     = Math.Cos(iRad) * Math.Sin(anRad + aPe)/Math.Sqrt(cosOnly*cosOnly + sincos*sincos);
				return 180.0/Math.PI * (Math.Atan2(sin, cos) + lAnRad);
			}

			/** Converts an orbital longitude to an anomaly
			 * 
			 * @param[in] longitude The angle between the reference direction (coordinate x-axis) and the projection 
			 * 		of a position onto the x-y plane, in degrees. May be mean, eccentric, or true longitude.
			 * 
			 * @return The angle between the periapsis point and a position in the planet's orbital plane, in degrees. 
			 * 		Will be mean, eccentric, or true anomaly, corresponding to the type of longitude provided.
			 * 
			 * @exceptsafe Does not throw exceptions
			 */
			private static double longToAnomaly(double longitude, double i, double aPe, double lAn) {
				// Why doesn't KSP.Orbit have a function for this?
				// Cos[θ+ω] == Cos[i] Cos[l-Ω]/Sqrt[1 - Sin[i]^2 Cos[l-Ω]^2]
				// Sin[θ+ω] ==        Sin[l-Ω]/Sqrt[1 - Sin[i]^2 Cos[l-Ω]^2]
				double   iRad =         i * Math.PI/180.0;
				double aPeRad =       aPe * Math.PI/180.0;
				double lAnRad =       lAn * Math.PI/180.0;
				double   lRad = longitude * Math.PI/180.0;

				double sincos = Math.Sin(iRad) * Math.Cos(lRad - lAnRad);
				double cos    = Math.Cos(iRad) * Math.Cos(lRad - lAnRad)/Math.Sqrt(1 - sincos*sincos);
				double sin    =                  Math.Sin(lRad - lAnRad)/Math.Sqrt(1 - sincos*sincos);
				return 180.0/Math.PI * (Math.Atan2(sin, cos) - aPeRad);
			}

			/** Returns the time at the start of the game
			 * 
			 * @return If playing stock KSP, returns 0 UT. If playing Real Solar System, returns 
			 * 		`RealSolarSystem.cfg/REALSOLARSYSTEM.Epoch`
			 * 
			 * @exceptsafe Does not throw exceptions
			 */
			private static double getStartUt() {
				double epoch = 0.0;

				// Even if the RSS config file exists, ignore it if the mod itself is inactive
				if (AssemblyLoader.loadedAssemblies.Any (assemb => assemb.assembly.GetName().Name == "RealSolarSystem")) {
					UrlDir.UrlConfig[] configList = GameDatabase.Instance.GetConfigs("REALSOLARSYSTEM");
					if (configList.Length >= 1) {
						string epochSearch = configList[0].config.GetValue("Epoch");
						if (!Double.TryParse(epochSearch, out epoch)) {
							epoch = 0.0;
						}
					}
				}

				return epoch;
			}

			////////////////////////////////////////////////////////
			// Population properties

			[Persistent] private string name;
=======
						[Persistent] private string name;
>>>>>>> 6b86346c
			[Persistent] private string centralBody;
			[Persistent] private double spawnRate;
			[Persistent] private  SizeRange orbitSize;
			[Persistent] private ValueRange eccentricity;
			[Persistent] private ValueRange inclination;
			[Persistent] private ValueRange periapsis;
			[Persistent] private ValueRange ascNode;
			[Persistent] private PhaseRange orbitPhase;


			/** Represents the set of values an orbital element may assume
			 * 
			 * The same consistency caveats as for Population apply here.
			 */
			private class ValueRange {
				/** Allows situation-specific defaults to be assigned before the ConfigNode overwrites them
				 * 
				 * @param[in] dist The distribution from which the value will be drawn
				 * @param[in] min,max The minimum and maximum values allowed for distributions. May be unused.
				 * @param[in] avg The mean value returned. May be unused.
				 * @param[in] stddev The standard deviation of values returned. May be unused.
				 * 
				 * @exceptsafe Does not throw exceptions
				 */
				internal ValueRange(Distribution dist, double min = 0.0, double max = 1.0, 
					double avg = 0.0, double stddev = 0.0) {
					this.dist   = dist;
					this.min    = min;
					this.max    = max;
					this.avg    = avg;
					this.stddev = stddev;
				}

				/** Generates a random number consistent with the distribution
				 * 
				 * @except System.InvalidOperationException Thrown if the parameters are inappropriate 
				 * 		for the distribution, or if the distribution is invalid.
				 * 
				 * @exceptsafe This method is atomic
				 */
				internal double draw() {
					switch (dist) {
					case Distribution.Uniform: 
						return RandomDist.drawUniform(min, max);
					case Distribution.LogUniform: 
						return RandomDist.drawLogUniform(min, max);
					case Distribution.Rayleigh: 
						return RandomDist.drawRayleigh(avg);
					default: 
						throw new System.InvalidOperationException("Invalid distribution specified, code " + dist);
					}
				}

				/** Defines the type of probability distribution from which the value is drawn
				 */
				internal enum Distribution {Uniform, LogUniform, Rayleigh};

				// For some reason, ConfigNode can't load a SizeRange unless SizeRange has access to these members -- even though ConfigNodes seem to completely ignore permissions in all other cases
				[Persistent] protected Distribution dist;
				[Persistent] protected double min;
				[Persistent] protected double max;
				[Persistent] protected double avg;
				[Persistent] protected double stddev;
			}

			private class SizeRange : ValueRange {
				/** Allows situation-specific defaults to be assigned before the ConfigNode overwrites them
				 * 
				 * @param[in] type The description of orbit size that is used
				 * @param[in] dist The distribution from which the value will be drawn
				 * @param[in] min,max The minimum and maximum values allowed for distributions. May be unused.
				 * @param[in] avg The mean value returned. May be unused.
				 * @param[in] stddev The standard deviation of values returned. May be unused.
				 * 
				 * @exceptsafe Does not throw exceptions
				 */
				internal SizeRange(Distribution dist, SizeType type = SizeType.SemimajorAxis, 
						double min = 0.0, double max = 1.0, double avg = 0.0, double stddev = 0.0) 
						: base(dist, min, max, avg, stddev) {
					this.type = type;
				}

				/** Returns the parametrization used by this ValueRange
				 * 
				 * @return The orbit size parameter represented by this object.
				 * 
				 * @exceptsafe Does not throw exceptions.
				 */
				internal SizeType getParam() {
					return type;
				}

				/** Defines the parametrization of orbit size that is used
				 */
				internal enum SizeType {SemimajorAxis, Periapsis, Apoapsis};

				[Persistent] private SizeType type;
			}

			private class PhaseRange : ValueRange {
				/** Allows situation-specific defaults to be assigned before the ConfigNode overwrites them
				 * 
				 * @param[in] type The description of orbit position that is used
				 * @param[in] dist The distribution from which the value will be drawn
				 * @param[in] min,max The minimum and maximum values allowed for distributions. May be unused.
				 * @param[in] avg The mean value returned. May be unused.
				 * @param[in] stddev The standard deviation of values returned. May be unused.
				 * 
				 * @exceptsafe Does not throw exceptions
				 */
				internal PhaseRange(Distribution dist, 
						PhaseType type = PhaseType.MeanAnomaly, EpochType epoch = EpochType.GameStart, 
						double min = 0.0, double max = 1.0, double avg = 0.0, double stddev = 0.0) 
						: base(dist, min, max, avg, stddev) {
					this.type = type;
					this.epoch = epoch;
				}

				/** Returns the parametrization used by this ValueRange
				 * 
				 * @return The orbit position parameter represented by this object.
				 * 
				 * @exceptsafe Does not throw exceptions.
				 */
				internal PhaseType getParam() {
					return type;
				}

				/** Returns the epoch at which the phase is evaluated
				 * 
				 * @return The epoch at which the orbital position is specified
				 * 
				 * @exceptsafe Does not throw exceptions.
				 */
				internal EpochType getEpoch() {
					return epoch;
				}

				/** Defines the parametrization of orbit size that is used
				 */
				internal enum PhaseType {MeanLongitude, MeanAnomaly};
				internal enum EpochType {GameStart, Now};

				[Persistent] private PhaseType type;
				[Persistent] private EpochType epoch;
			}
		}
	}
}<|MERGE_RESOLUTION|>--- conflicted
+++ resolved
@@ -177,7 +177,6 @@
 				return name;
 			}
 
-<<<<<<< HEAD
 			/** Converts an anomaly to an orbital longitude
 			 * 
 			 * @param[in] anom The angle between the periapsis point and a position in the planet's orbital 
@@ -258,9 +257,6 @@
 			// Population properties
 
 			[Persistent] private string name;
-=======
-						[Persistent] private string name;
->>>>>>> 6b86346c
 			[Persistent] private string centralBody;
 			[Persistent] private double spawnRate;
 			[Persistent] private  SizeRange orbitSize;
